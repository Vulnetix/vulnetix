--- conflicted
+++ resolved
@@ -32,12 +32,10 @@
 sbom: clean ## generate CycloneDX from NPM for this project
 	npm sbom --omit dev --package-lock-only --sbom-format cyclonedx | jq >npm.cdx.json
 
-<<<<<<< HEAD
+
 deployments: ## FOR DOCO ONLY
 	npx wrangler pages deployment list --project-name triage-by-trivial-security
 
-=======
->>>>>>> d4723c15
 run: ## FOR DOCO ONLY - Run these one at a time, do not call this target directly
 	lsof -i tcp:8788
 	npm run preview
