--- conflicted
+++ resolved
@@ -44,88 +44,19 @@
             }
         })
 
-<<<<<<< HEAD
         return Response.json({
             ok: true,
             data: {
                 analysis: makeAnalysis(findings),
                 monthly: calculateMonthlyCounts(findings),
-=======
-        const parseJSON = (str) => JSON.parse(str ?? '[]')
-
-        const parsed = findings.map(result => ({
-            ...result,
-            cwes: parseJSON(result.cwes),
-            aliases: parseJSON(result.aliases),
-            referencesJSON: parseJSON(result.referencesJSON),
-            spdx: {
-                ...result?.spdx || {},
-                packagesJSON: parseJSON(result?.spdx?.packagesJSON),
-                relationshipsJSON: parseJSON(result?.spdx?.relationshipsJSON)
->>>>>>> 4a59ac99
             }
-        }))
-
-        const countByFilter = (filterFn) => parsed.filter(filterFn).length
-
-        const ssvcKeys = [
-            { key: 'ssvc_act', action: ActionCISA.ACT },
-            { key: 'ssvc_attend', action: ActionCISA.ATTEND },
-            { key: 'ssvc_track', action: ActionCISA.TRACK },
-            { key: 'ssvc_track_star', action: ActionCISA.TRACK_STAR },
-            { key: 'ssvc_immediate', action: ActionFIRST.IMMEDIATE },
-            { key: 'ssvc_oob', action: ActionFIRST.OUT_OF_BAND },
-            { key: 'ssvc_scheduled', action: ActionFIRST.SCHEDULED }
-        ]
-
-        const analysisStateKeys = [
-            'in_triage', 'resolved', 'resolved_with_pedigree', 'exploitable',
-            'false_positive', 'not_affected'
-        ]
-
-        const analysisJustificationKeys = [
-            'code_not_present', 'code_not_reachable', 'requires_configuration',
-            'requires_dependency', 'requires_environment', 'protected_by_compiler',
-            'protected_at_runtime', 'protected_at_perimeter', 'protected_by_mitigating_control'
-        ]
-
-        const analysisResponseKeys = [
-            'can_not_fix', 'will_not_fix', 'update', 'rollback', 'workaround_available'
-        ]
-
-        const results = {}
-
-        // Add SSVC keys
-        ssvcKeys.forEach(({ key, action }) => {
-            results[key] = countByFilter(f => f.triage.some(t => t.ssvc === action))
         })
-<<<<<<< HEAD
-=======
-
-        // Add analysis state keys
-        analysisStateKeys.forEach(state => {
-            results[state] = countByFilter(f => f.triage.some(t => t.analysisState === state))
-        })
-
-        // Add analysis justification keys
-        analysisJustificationKeys.forEach(justification => {
-            results[justification] = countByFilter(f => f.triage.some(t => t.analysisJustification === justification))
-        })
-
-        // Add analysis response keys
-        analysisResponseKeys.forEach(response => {
-            results[response] = countByFilter(f => f.triage.some(t => t.analysisResponse === response))
-        })
-
-        console.log(results)
-
-        return Response.json({ ok: true, results })
->>>>>>> 4a59ac99
     } catch (err) {
         console.error(err)
         return Response.json({ ok: false, error: { message: err }, result: AuthResult.REVOKED })
     }
 }
+
 function calculateMonthlyCounts(parsed) {
     // Helper function to get the month and year from a date
     const getMonthYear = (date) => {
@@ -166,6 +97,7 @@
         }
     }).reverse()
 }
+
 function makeAnalysis(arr) {
     const data = {
         total_findings: arr.length,
@@ -210,6 +142,7 @@
 
     return data
 }
+
 function calcPercent(data, valueKeys, totalKeys) {
     const value = valueKeys.reduce((sum, key) => sum + data[key], 0)
     const total = totalKeys.reduce((sum, key) => sum + data[key], 0)
